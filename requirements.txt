PyCrypto
GMPY2; sys_platform == 'darwin'  # Fails on Linux and Windows
SymPy
requests
<<<<<<< HEAD
libnum
=======
six
>>>>>>> f32dba2a
<|MERGE_RESOLUTION|>--- conflicted
+++ resolved
@@ -1,9 +1,6 @@
 PyCrypto
-GMPY2; sys_platform == 'darwin'  # Fails on Linux and Windows
+GMPY2
 SymPy
 requests
-<<<<<<< HEAD
 libnum
-=======
-six
->>>>>>> f32dba2a
+six